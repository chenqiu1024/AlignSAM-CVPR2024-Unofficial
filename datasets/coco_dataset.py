--- conflicted
+++ resolved
@@ -13,13 +13,10 @@
         ann_fp = '{}/annotations/instances_{}.json'.format(data_dir, data_type)
         self.coco = COCO(annotation_file=ann_fp)
         self.random = np.random.RandomState(seed=seed)
-<<<<<<< HEAD
+        self.max_instances = max_instances if max_instances > 0 else 100 # Default 
         # COCO is a standard dataset for instance segmentation. Following AlignSAM, target categories
         # are sampled and the largest instance annotation is used to define the target mask for the
         # interactive episode. This encourages meaningful, non-trivial targets.
-=======
-        self.max_instances = max_instances if max_instances > 0 else 100 # Default 
->>>>>>> 73bfe3c1
 
     def configure_targets(self, target_categories):
         try:
@@ -64,21 +61,6 @@
             anns = self.coco.loadAnns(ann_ids)
 
             anns = sorted(anns, key=lambda x: x['area'], reverse=True)
-<<<<<<< HEAD
-            sample_mask = self.coco.annToMask(anns[0])
-
-            # Ensure the largest annotation is significant enough to be considered a valid sample.
-            # Heuristic mirrors AlignSAM-style curation: avoid tiny instances that provide little
-            # informative signal for interactive segmentation.
-            if anns[0]['area'] > 0.01 * h * w:
-                break
-
-            # sample_mask = np.zeros((h,w), dtype=np.uint8)
-            # for ann in anns:
-            #     mask = self.coco.annToMask(ann)
-            #     sample_mask[mask == 1] = target_cat_ids.index(ann['category_id']) + 1
-=======
->>>>>>> 73bfe3c1
 
             masks = []
             # Select the top_k largest annotations

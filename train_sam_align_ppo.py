--- conflicted
+++ resolved
@@ -151,18 +151,14 @@
 def load_obs_to_tensor(obs, device):
     obs_tensor = dict()
     for key in obs.keys():
-<<<<<<< HEAD
-        # Observation dictionary contains:
+        if isinstance(obs[key], np.ndarray):
+            # Observation dictionary contains:
         # - "image": raw RGB (H, W, C)
         # - "sam_image_embeddings": SAM image encoder features (C, H', W')
         # - "sam_pred_mask_prob": current mask probability map (Hmask, Wmask)
-        obs_tensor[key] = torch.Tensor(obs[key]).to(device)
-=======
-        if isinstance(obs[key], np.ndarray):
             obs_tensor[key] = torch.Tensor(obs[key]).to(device)
         else:
             obs_tensor[key] = obs[key]
->>>>>>> 73bfe3c1
     return obs_tensor
 ## Update one steop of observations with next_obs:
 def update_obs_at_step(obs, next_obs, step):
@@ -171,13 +167,8 @@
 
 def flatten_obs(obs):
     new_obs = dict()
-<<<<<<< HEAD
     for key, val in obs.items(): ## val's shape is (#steps, #envs, sizeof(env))
-        val_shape = list(val.size())
-=======
-    for key, val in obs.items():
         val_shape = list(val.shape)
->>>>>>> 73bfe3c1
         num_steps, num_envs = val_shape[:2] 
         new_obs[key] = val.reshape(num_steps * num_envs, *val_shape[2:])
     return new_obs
@@ -322,13 +313,8 @@
 
                 # TRY NOT TO MODIFY: execute the game and log data.
                 next_raw_obs, reward, terminations, truncations, infos = envs.step(action.cpu().numpy())
-<<<<<<< HEAD
                 next_done = np.logical_or(terminations, truncations) ## Combines terminal and time-limit endings into a single done mask.
-                rewards[step] = torch.tensor(reward).to(device).view(-1) ## view(-1) flatten to a 1D tensor with inferred size, matching the per-step rewards shape.
-=======
-                next_done = np.logical_or(terminations, truncations)
-                rewards[step] = torch.Tensor(reward).to(device).view(-1)
->>>>>>> 73bfe3c1
+                rewards[step] = torch.Tensor(reward).to(device).view(-1) ## view(-1) flatten to a 1D tensor with inferred size, matching the per-step rewards shape.
                 next_obs = load_obs_to_tensor(next_raw_obs, device)
                 next_done = torch.Tensor(next_done).to(device)
 
